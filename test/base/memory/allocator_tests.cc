//----------------------------------------------------------------------------//
//                                                                            //
// ozz-animation is hosted at http://github.com/guillaumeblanc/ozz-animation  //
// and distributed under the MIT License (MIT).                               //
//                                                                            //
// Copyright (c) 2019 Guillaume Blanc                                         //
//                                                                            //
// Permission is hereby granted, free of charge, to any person obtaining a    //
// copy of this software and associated documentation files (the "Software"), //
// to deal in the Software without restriction, including without limitation  //
// the rights to use, copy, modify, merge, publish, distribute, sublicense,   //
// and/or sell copies of the Software, and to permit persons to whom the      //
// Software is furnished to do so, subject to the following conditions:       //
//                                                                            //
// The above copyright notice and this permission notice shall be included in //
// all copies or substantial portions of the Software.                        //
//                                                                            //
// THE SOFTWARE IS PROVIDED "AS IS", WITHOUT WARRANTY OF ANY KIND, EXPRESS OR //
// IMPLIED, INCLUDING BUT NOT LIMITED TO THE WARRANTIES OF MERCHANTABILITY,   //
// FITNESS FOR A PARTICULAR PURPOSE AND NONINFRINGEMENT. IN NO EVENT SHALL    //
// THE AUTHORS OR COPYRIGHT HOLDERS BE LIABLE FOR ANY CLAIM, DAMAGES OR OTHER //
// LIABILITY, WHETHER IN AN ACTION OF CONTRACT, TORT OR OTHERWISE, ARISING    //
// FROM, OUT OF OR IN CONNECTION WITH THE SOFTWARE OR THE USE OR OTHER        //
// DEALINGS IN THE SOFTWARE.                                                  //
//                                                                            //
//----------------------------------------------------------------------------//

#include "ozz/base/memory/allocator.h"

#include "gtest/gtest.h"

#include "ozz/base/maths/math_ex.h"

TEST(Allocate, Memory) {
  void* p = ozz::memory::default_allocator()->Allocate(12, 1024);
  EXPECT_TRUE(p != nullptr);
  EXPECT_TRUE(ozz::math::IsAligned(p, 1024));

  // Fills allocated memory.
  memset(p, 0, 12);

<<<<<<< HEAD
  p = ozz::memory::default_allocator()->Reallocate(p, 46, 4096);
  EXPECT_TRUE(p != nullptr);
=======
  // Bigger
  p = ozz::memory::default_allocator()->Reallocate(p, 460, 4096);
  EXPECT_TRUE(p != NULL);
>>>>>>> 3385ddf4
  EXPECT_TRUE(ozz::math::IsAligned(p, 4096));
  memset(p, 0, 460);

  // Smaller
  p = ozz::memory::default_allocator()->Reallocate(p, 4, 4);
  EXPECT_TRUE(p != NULL);
  EXPECT_TRUE(ozz::math::IsAligned(p, 4));
  memset(p, 0, 4);

  ozz::memory::default_allocator()->Deallocate(p);
}

TEST(MallocCompliance, Memory) {
  {  // Allocating 0 byte gives a valid pointer.
    void* p = ozz::memory::default_allocator()->Allocate(0, 1024);
    EXPECT_TRUE(p != nullptr);
    ozz::memory::default_allocator()->Deallocate(p);
  }

  {  // Freeing of a nullptr pointer is valid.
    ozz::memory::default_allocator()->Deallocate(nullptr);
  }

  {  // Reallocating nullptr pointer is valid
    void* p = ozz::memory::default_allocator()->Reallocate(nullptr, 12, 1024);
    EXPECT_TRUE(p != nullptr);

    // Fills allocated memory.
    memset(p, 0, 12);

    ozz::memory::default_allocator()->Deallocate(p);
  }
}

struct AlignedInts {
  AlignedInts() {
    for (int i = 0; i < array_size; ++i) {
      array[i] = i;
    }
  }

  AlignedInts(int _i0) {
    array[0] = _i0;
    for (int i = 1; i < array_size; ++i) {
      array[i] = i;
    }
  }

  AlignedInts(int _i0, int _i1) {
    array[0] = _i0;
    array[1] = _i1;
    for (int i = 2; i < array_size; ++i) {
      array[i] = i;
    }
  }

  AlignedInts(int _i0, int _i1, int _i2) {
    array[0] = _i0;
    array[1] = _i1;
    array[2] = _i2;
    for (int i = 3; i < array_size; ++i) {
      array[i] = i;
    }
  }

  static const int array_size = 517;
  alignas(64) int array[array_size];
};

TEST(NewDelete, Memory) {
  AlignedInts* ai0 = ozz::New<AlignedInts>();
  ASSERT_TRUE(ai0 != nullptr);
  for (int i = 0; i < ai0->array_size; ++i) {
    EXPECT_EQ(ai0->array[i], i);
  }
  ozz::Delete(ai0);

  AlignedInts* ai1 = ozz::New<AlignedInts>(46);
  ASSERT_TRUE(ai1 != nullptr);
  EXPECT_EQ(ai1->array[0], 46);
  for (int i = 1; i < ai1->array_size; ++i) {
    EXPECT_EQ(ai1->array[i], i);
  }
  ozz::Delete(ai1);

  AlignedInts* ai2 = ozz::New<AlignedInts>(46, 69);
  ASSERT_TRUE(ai2 != nullptr);
  EXPECT_EQ(ai2->array[0], 46);
  EXPECT_EQ(ai2->array[1], 69);
  for (int i = 2; i < ai2->array_size; ++i) {
    EXPECT_EQ(ai2->array[i], i);
  }
  ozz::Delete(ai2);

  AlignedInts* ai3 = ozz::New<AlignedInts>(46, 69, 58);
  ASSERT_TRUE(ai3 != nullptr);
  EXPECT_EQ(ai3->array[0], 46);
  EXPECT_EQ(ai3->array[1], 69);
  EXPECT_EQ(ai3->array[2], 58);
  for (int i = 3; i < ai3->array_size; ++i) {
    EXPECT_EQ(ai3->array[i], i);
  }
  ozz::Delete(ai3);
}

class TestAllocator : public ozz::memory::Allocator {
 public:
  TestAllocator() : hard_coded_address_(&hard_coded_address_) {}

  void* hard_coded_address() const { return hard_coded_address_; }

 private:
  virtual void* Allocate(size_t _size, size_t _alignment) {
    (void)_size;
    (void)_alignment;
    return hard_coded_address_;
  }
  virtual void Deallocate(void* _block) { (void)_block; }
  virtual void* Reallocate(void* _block, size_t _size, size_t _alignment) {
    (void)_block;
    (void)_size;
    (void)_alignment;
    return nullptr;
  }

  void* hard_coded_address_;
};

TEST(AllocatorOverride, Memory) {
  TestAllocator test_allocator;
  ozz::memory::Allocator* previous =
      ozz::memory::SetDefaulAllocator(&test_allocator);
  ozz::memory::Allocator* current = ozz::memory::default_allocator();

  void* alloc = current->Allocate(1, 1);
  EXPECT_EQ(alloc, test_allocator.hard_coded_address());
  current->Deallocate(alloc);

  EXPECT_EQ(ozz::memory::SetDefaulAllocator(previous), current);
}<|MERGE_RESOLUTION|>--- conflicted
+++ resolved
@@ -39,14 +39,9 @@
   // Fills allocated memory.
   memset(p, 0, 12);
 
-<<<<<<< HEAD
-  p = ozz::memory::default_allocator()->Reallocate(p, 46, 4096);
-  EXPECT_TRUE(p != nullptr);
-=======
   // Bigger
   p = ozz::memory::default_allocator()->Reallocate(p, 460, 4096);
-  EXPECT_TRUE(p != NULL);
->>>>>>> 3385ddf4
+  EXPECT_TRUE(p != nullptr);
   EXPECT_TRUE(ozz::math::IsAligned(p, 4096));
   memset(p, 0, 460);
 
