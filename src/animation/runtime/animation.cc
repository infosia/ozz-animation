//----------------------------------------------------------------------------//
//                                                                            //
// ozz-animation is hosted at http://github.com/guillaumeblanc/ozz-animation  //
// and distributed under the MIT License (MIT).                               //
//                                                                            //
// Copyright (c) 2019 Guillaume Blanc                                         //
//                                                                            //
// Permission is hereby granted, free of charge, to any person obtaining a    //
// copy of this software and associated documentation files (the "Software"), //
// to deal in the Software without restriction, including without limitation  //
// the rights to use, copy, modify, merge, publish, distribute, sublicense,   //
// and/or sell copies of the Software, and to permit persons to whom the      //
// Software is furnished to do so, subject to the following conditions:       //
//                                                                            //
// The above copyright notice and this permission notice shall be included in //
// all copies or substantial portions of the Software.                        //
//                                                                            //
// THE SOFTWARE IS PROVIDED "AS IS", WITHOUT WARRANTY OF ANY KIND, EXPRESS OR //
// IMPLIED, INCLUDING BUT NOT LIMITED TO THE WARRANTIES OF MERCHANTABILITY,   //
// FITNESS FOR A PARTICULAR PURPOSE AND NONINFRINGEMENT. IN NO EVENT SHALL    //
// THE AUTHORS OR COPYRIGHT HOLDERS BE LIABLE FOR ANY CLAIM, DAMAGES OR OTHER //
// LIABILITY, WHETHER IN AN ACTION OF CONTRACT, TORT OR OTHERWISE, ARISING    //
// FROM, OUT OF OR IN CONNECTION WITH THE SOFTWARE OR THE USE OR OTHER        //
// DEALINGS IN THE SOFTWARE.                                                  //
//                                                                            //
//----------------------------------------------------------------------------//

#include "ozz/animation/runtime/animation.h"

#include <cassert>
#include <cstring>

#include "ozz/base/io/archive.h"
#include "ozz/base/log.h"
#include "ozz/base/maths/math_archive.h"
#include "ozz/base/maths/math_ex.h"
#include "ozz/base/memory/allocator.h"

// Internal include file
#define OZZ_INCLUDE_PRIVATE_HEADER  // Allows to include private headers.
#include "animation/runtime/animation_keyframe.h"

namespace ozz {

namespace animation {

Animation::Animation() : duration_(0.f), num_tracks_(0), name_(nullptr) {}

Animation::~Animation() { Deallocate(); }

void Animation::Allocate(size_t _name_len, size_t _translation_count,
                         size_t _rotation_count, size_t _scale_count) {
  // Distributes buffer memory while ensuring proper alignment (serves larger
  // alignment values first).
  static_assert(alignof(Float3Key) >= alignof(QuaternionKey) &&
                    alignof(QuaternionKey) >= alignof(Float3Key) &&
                    alignof(Float3Key) >= alignof(char),
                "Must serve larger alignment values first)");

  assert(name_ == nullptr && translations_.size() == 0 &&
         rotations_.size() == 0 && scales_.size() == 0);

  // Compute overall size and allocate a single buffer for all the data.
  const size_t buffer_size = (_name_len > 0 ? _name_len + 1 : 0) +
<<<<<<< HEAD
                             _translation_count * sizeof(TranslationKey) +
                             _rotation_count * sizeof(RotationKey) +
                             _scale_count * sizeof(ScaleKey);
  span<char> buffer = {static_cast<char*>(memory::default_allocator()->Allocate(
                           buffer_size, alignof(TranslationKey))),
                       buffer_size};

  // Fix up pointers. Serves larger alignment values first.
  translations_ = fill_span<TranslationKey>(buffer, _translation_count);
  rotations_ = fill_span<RotationKey>(buffer, _rotation_count);
  scales_ = fill_span<ScaleKey>(buffer, _scale_count);

  // Let name be nullptr if animation has no name. Allows to avoid allocating
  // this buffer in the constructor of empty animations.
  name_ = _name_len > 0 ? fill_span<char>(buffer, _name_len+1).data() : nullptr;

  assert(buffer.empty() && "Whole buffer should be consumned");
=======
                             _translation_count * sizeof(Float3Key) +
                             _rotation_count * sizeof(QuaternionKey) +
                             _scale_count * sizeof(Float3Key);
  char* buffer = reinterpret_cast<char*>(
      memory::default_allocator()->Allocate(buffer_size, alignof(Float3Key)));

  // Fix up pointers. Serves larger alignment values first.
  translations_.begin = reinterpret_cast<Float3Key*>(buffer);
  assert(math::IsAligned(translations_.begin, alignof(Float3Key)));
  buffer += _translation_count * sizeof(Float3Key);
  translations_.end = reinterpret_cast<Float3Key*>(buffer);

  rotations_.begin = reinterpret_cast<QuaternionKey*>(buffer);
  assert(math::IsAligned(rotations_.begin, alignof(QuaternionKey)));
  buffer += _rotation_count * sizeof(QuaternionKey);
  rotations_.end = reinterpret_cast<QuaternionKey*>(buffer);

  scales_.begin = reinterpret_cast<Float3Key*>(buffer);
  assert(math::IsAligned(scales_.begin, alignof(Float3Key)));
  buffer += _scale_count * sizeof(Float3Key);
  scales_.end = reinterpret_cast<Float3Key*>(buffer);

  // Let name be nullptr if animation has no name. Allows to avoid allocating
  // this buffer in the constructor of empty animations.
  name_ = reinterpret_cast<char*>(_name_len > 0 ? buffer : nullptr);
  assert(math::IsAligned(name_, alignof(char)));
>>>>>>> caa503d9
}

void Animation::Deallocate() {
  memory::default_allocator()->Deallocate(
      as_writable_bytes(translations_).data());

  name_ = nullptr;
<<<<<<< HEAD
  translations_ = ozz::span<TranslationKey>();
  rotations_ = ozz::span<RotationKey>();
  scales_ = ozz::span<ScaleKey>();
=======
  translations_ = ozz::Range<Float3Key>();
  rotations_ = ozz::Range<QuaternionKey>();
  scales_ = ozz::Range<Float3Key>();
>>>>>>> caa503d9
}

size_t Animation::size() const {
  const size_t size = sizeof(*this) + translations_.size_bytes() +
                      rotations_.size_bytes() + scales_.size_bytes();
  return size;
}

void Animation::Save(ozz::io::OArchive& _archive) const {
  _archive << duration_;
  _archive << static_cast<int32_t>(num_tracks_);

  const size_t name_len = name_ ? std::strlen(name_) : 0;
  _archive << static_cast<int32_t>(name_len);

  const ptrdiff_t translation_count = translations_.size();
  _archive << static_cast<int32_t>(translation_count);
  const ptrdiff_t rotation_count = rotations_.size();
  _archive << static_cast<int32_t>(rotation_count);
  const ptrdiff_t scale_count = scales_.size();
  _archive << static_cast<int32_t>(scale_count);

  _archive << ozz::io::MakeArray(name_, name_len);

<<<<<<< HEAD
  for (const TranslationKey& key : translations_) {
=======
  for (ptrdiff_t i = 0; i < translation_count; ++i) {
    const Float3Key& key = translations_.begin[i];
>>>>>>> caa503d9
    _archive << key.ratio;
    _archive << key.track;
    _archive << ozz::io::MakeArray(key.value);
  }

<<<<<<< HEAD
  for (const RotationKey& key : rotations_) {
=======
  for (ptrdiff_t i = 0; i < rotation_count; ++i) {
    const QuaternionKey& key = rotations_.begin[i];
>>>>>>> caa503d9
    _archive << key.ratio;
    uint16_t track = key.track;
    _archive << track;
    uint8_t largest = key.largest;
    _archive << largest;
    bool sign = key.sign;
    _archive << sign;
    _archive << ozz::io::MakeArray(key.value);
  }

<<<<<<< HEAD
  for (const ScaleKey& key : scales_) {
=======
  for (ptrdiff_t i = 0; i < scale_count; ++i) {
    const Float3Key& key = scales_.begin[i];
>>>>>>> caa503d9
    _archive << key.ratio;
    _archive << key.track;
    _archive << ozz::io::MakeArray(key.value);
  }
}

void Animation::Load(ozz::io::IArchive& _archive, uint32_t _version) {
  // Destroy animation in case it was already used before.
  Deallocate();
  duration_ = 0.f;
  num_tracks_ = 0;

  // No retro-compatibility with anterior versions.
  if (_version != 6) {
    log::Err() << "Unsupported Animation version " << _version << "."
               << std::endl;
    return;
  }

  _archive >> duration_;

  int32_t num_tracks;
  _archive >> num_tracks;
  num_tracks_ = num_tracks;

  int32_t name_len;
  _archive >> name_len;
  int32_t translation_count;
  _archive >> translation_count;
  int32_t rotation_count;
  _archive >> rotation_count;
  int32_t scale_count;
  _archive >> scale_count;

  Allocate(name_len, translation_count, rotation_count, scale_count);

  if (name_) {  // nullptr name_ is supported.
    _archive >> ozz::io::MakeArray(name_, name_len);
    name_[name_len] = 0;
  }

<<<<<<< HEAD
  for (TranslationKey& key : translations_) {
=======
  for (int i = 0; i < translation_count; ++i) {
    Float3Key& key = translations_.begin[i];
>>>>>>> caa503d9
    _archive >> key.ratio;
    _archive >> key.track;
    _archive >> ozz::io::MakeArray(key.value);
  }

<<<<<<< HEAD
  for (RotationKey& key : rotations_) {
=======
  for (int i = 0; i < rotation_count; ++i) {
    QuaternionKey& key = rotations_.begin[i];
>>>>>>> caa503d9
    _archive >> key.ratio;
    uint16_t track;
    _archive >> track;
    key.track = track;
    uint8_t largest;
    _archive >> largest;
    key.largest = largest & 3;
    bool sign;
    _archive >> sign;
    key.sign = sign & 1;
    _archive >> ozz::io::MakeArray(key.value);
  }

<<<<<<< HEAD
  for (ScaleKey& key : scales_) {
=======
  for (int i = 0; i < scale_count; ++i) {
    Float3Key& key = scales_.begin[i];
>>>>>>> caa503d9
    _archive >> key.ratio;
    _archive >> key.track;
    _archive >> ozz::io::MakeArray(key.value);
  }
}
}  // namespace animation
}  // namespace ozz<|MERGE_RESOLUTION|>--- conflicted
+++ resolved
@@ -62,52 +62,24 @@
 
   // Compute overall size and allocate a single buffer for all the data.
   const size_t buffer_size = (_name_len > 0 ? _name_len + 1 : 0) +
-<<<<<<< HEAD
-                             _translation_count * sizeof(TranslationKey) +
-                             _rotation_count * sizeof(RotationKey) +
-                             _scale_count * sizeof(ScaleKey);
-  span<char> buffer = {static_cast<char*>(memory::default_allocator()->Allocate(
-                           buffer_size, alignof(TranslationKey))),
-                       buffer_size};
-
-  // Fix up pointers. Serves larger alignment values first.
-  translations_ = fill_span<TranslationKey>(buffer, _translation_count);
-  rotations_ = fill_span<RotationKey>(buffer, _rotation_count);
-  scales_ = fill_span<ScaleKey>(buffer, _scale_count);
-
-  // Let name be nullptr if animation has no name. Allows to avoid allocating
-  // this buffer in the constructor of empty animations.
-  name_ = _name_len > 0 ? fill_span<char>(buffer, _name_len+1).data() : nullptr;
-
-  assert(buffer.empty() && "Whole buffer should be consumned");
-=======
                              _translation_count * sizeof(Float3Key) +
                              _rotation_count * sizeof(QuaternionKey) +
                              _scale_count * sizeof(Float3Key);
-  char* buffer = reinterpret_cast<char*>(
-      memory::default_allocator()->Allocate(buffer_size, alignof(Float3Key)));
+  span<char> buffer = {static_cast<char*>(memory::default_allocator()->Allocate(
+                           buffer_size, alignof(Float3Key))),
+                       buffer_size};
 
   // Fix up pointers. Serves larger alignment values first.
-  translations_.begin = reinterpret_cast<Float3Key*>(buffer);
-  assert(math::IsAligned(translations_.begin, alignof(Float3Key)));
-  buffer += _translation_count * sizeof(Float3Key);
-  translations_.end = reinterpret_cast<Float3Key*>(buffer);
-
-  rotations_.begin = reinterpret_cast<QuaternionKey*>(buffer);
-  assert(math::IsAligned(rotations_.begin, alignof(QuaternionKey)));
-  buffer += _rotation_count * sizeof(QuaternionKey);
-  rotations_.end = reinterpret_cast<QuaternionKey*>(buffer);
-
-  scales_.begin = reinterpret_cast<Float3Key*>(buffer);
-  assert(math::IsAligned(scales_.begin, alignof(Float3Key)));
-  buffer += _scale_count * sizeof(Float3Key);
-  scales_.end = reinterpret_cast<Float3Key*>(buffer);
+  translations_ = fill_span<Float3Key>(buffer, _translation_count);
+  rotations_ = fill_span<QuaternionKey>(buffer, _rotation_count);
+  scales_ = fill_span<Float3Key>(buffer, _scale_count);
 
   // Let name be nullptr if animation has no name. Allows to avoid allocating
   // this buffer in the constructor of empty animations.
-  name_ = reinterpret_cast<char*>(_name_len > 0 ? buffer : nullptr);
-  assert(math::IsAligned(name_, alignof(char)));
->>>>>>> caa503d9
+  name_ =
+      _name_len > 0 ? fill_span<char>(buffer, _name_len + 1).data() : nullptr;
+
+  assert(buffer.empty() && "Whole buffer should be consumned");
 }
 
 void Animation::Deallocate() {
@@ -115,15 +87,9 @@
       as_writable_bytes(translations_).data());
 
   name_ = nullptr;
-<<<<<<< HEAD
-  translations_ = ozz::span<TranslationKey>();
-  rotations_ = ozz::span<RotationKey>();
-  scales_ = ozz::span<ScaleKey>();
-=======
-  translations_ = ozz::Range<Float3Key>();
-  rotations_ = ozz::Range<QuaternionKey>();
-  scales_ = ozz::Range<Float3Key>();
->>>>>>> caa503d9
+  translations_ = {};
+  rotations_ = {};
+  scales_ = {};
 }
 
 size_t Animation::size() const {
@@ -148,23 +114,13 @@
 
   _archive << ozz::io::MakeArray(name_, name_len);
 
-<<<<<<< HEAD
-  for (const TranslationKey& key : translations_) {
-=======
-  for (ptrdiff_t i = 0; i < translation_count; ++i) {
-    const Float3Key& key = translations_.begin[i];
->>>>>>> caa503d9
+  for (const Float3Key& key : translations_) {
     _archive << key.ratio;
     _archive << key.track;
     _archive << ozz::io::MakeArray(key.value);
   }
 
-<<<<<<< HEAD
-  for (const RotationKey& key : rotations_) {
-=======
-  for (ptrdiff_t i = 0; i < rotation_count; ++i) {
-    const QuaternionKey& key = rotations_.begin[i];
->>>>>>> caa503d9
+  for (const QuaternionKey& key : rotations_) {
     _archive << key.ratio;
     uint16_t track = key.track;
     _archive << track;
@@ -175,12 +131,7 @@
     _archive << ozz::io::MakeArray(key.value);
   }
 
-<<<<<<< HEAD
-  for (const ScaleKey& key : scales_) {
-=======
-  for (ptrdiff_t i = 0; i < scale_count; ++i) {
-    const Float3Key& key = scales_.begin[i];
->>>>>>> caa503d9
+  for (const Float3Key& key : scales_) {
     _archive << key.ratio;
     _archive << key.track;
     _archive << ozz::io::MakeArray(key.value);
@@ -222,23 +173,13 @@
     name_[name_len] = 0;
   }
 
-<<<<<<< HEAD
-  for (TranslationKey& key : translations_) {
-=======
-  for (int i = 0; i < translation_count; ++i) {
-    Float3Key& key = translations_.begin[i];
->>>>>>> caa503d9
+  for (Float3Key& key : translations_) {
     _archive >> key.ratio;
     _archive >> key.track;
     _archive >> ozz::io::MakeArray(key.value);
   }
 
-<<<<<<< HEAD
-  for (RotationKey& key : rotations_) {
-=======
-  for (int i = 0; i < rotation_count; ++i) {
-    QuaternionKey& key = rotations_.begin[i];
->>>>>>> caa503d9
+  for (QuaternionKey& key : rotations_) {
     _archive >> key.ratio;
     uint16_t track;
     _archive >> track;
@@ -252,12 +193,7 @@
     _archive >> ozz::io::MakeArray(key.value);
   }
 
-<<<<<<< HEAD
-  for (ScaleKey& key : scales_) {
-=======
-  for (int i = 0; i < scale_count; ++i) {
-    Float3Key& key = scales_.begin[i];
->>>>>>> caa503d9
+  for (Float3Key& key : scales_) {
     _archive >> key.ratio;
     _archive >> key.track;
     _archive >> ozz::io::MakeArray(key.value);
