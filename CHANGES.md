--- conflicted
+++ resolved
@@ -11,18 +11,12 @@
 
 * Build pipeline
   - Adds c++11 build option for gcc/clang compilers. Use cmake ozz_build_cpp11 option.
-<<<<<<< HEAD
-  - Automatically detects SIMD implementation based on compiler settings. SSE2 implementation is automatically enabled on x64/amd64 targets, or if /arch:SSE2 is selected on MSVC/x86 builds. One could use ozz_build_simd_ref cmake option (OZZ_BUILD_SIMD_REF preprocessor directive) to bypass detection and force reference (aka scalar) implementation. OZZ_HAS_SSE2 is now deprecated. 
-  - Adds Microsoft Visual Studio 14 2015 support.
-  - Adds emscripten 1.35 support.
-=======
   - Automatically detects SIMD implementation based on compiler settings. SSE2 implementation is automatically enabled on x64/amd64 targets, or if /arch:SSE2 is selected on MSVC/x86 builds. One could use ozz_build_simd_ref cmake option (OZZ_BUILD_SIMD_REF preprocessor directive) to bypass detection and force reference (aka scalar) implementation. OZZ_HAS_SSE2 is now deprecated.
   - Fixes #3 gcc5 warnings with simd math reference implementation.
   - Fixes #6 by updating to gtest 1.70 to support new platforms (FreeBSD...).
   - Adds Microsoft Visual Studio 14 2015 support.
   - Adds emscripten 1.35 support.
   - Integrate Coverity static analysis (https://scan.coverity.com/projects/guillaumeblanc-ozz-animation).
->>>>>>> 4866bf95
 
 * Samples
   - [additive] Adds an additive blending sample which demonstrates the new additive layers available through the ozz::animation::BlendingJob.
