--- conflicted
+++ resolved
@@ -2,14 +2,10 @@
 ----------------------
 
 * Library
-<<<<<<< HEAD
-  - [animation] #103 Allows move constructor and assignment for ozz::animation::Skeleton and ozz::animation::Animation.
-=======
   - [animation] #103 Allows move constructor and assignment for ozz::animation::Skeleton, ozz::animation::Animation and ozz::animation::Track.
->>>>>>> 1ea91932
-
-* Build pipeline
-  - #59 Adds support for shared libraries on Windows, Linux and MacOS platforms.
+
+* Build pipeline
+  - #59 Adds support for shared libraries on Windows (dll), Linux and MacOS platforms.
 
 Release version 0.13.0
 ----------------------
