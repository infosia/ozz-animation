--- conflicted
+++ resolved
@@ -511,11 +511,7 @@
   return Sqrt(len2);
 }
 
-<<<<<<< HEAD
-// Returns the square length |_v|² of _v.
-=======
 // Returns the square length |_v|^2 of _v.
->>>>>>> 4866bf95
 OZZ_INLINE SimdFloat4 LengthSqr(const SoaFloat4& _v) {
   return _v.x * _v.x + _v.y * _v.y + _v.z * _v.z + _v.w * _v.w;
 }
