--- conflicted
+++ resolved
@@ -97,12 +97,8 @@
 // Behavior is undetermined if track is invalid but _validate is set to false.
 // Returns false output range is too small or animation is invalid.
 bool SampleAnimation(const RawAnimation& _animation, float _time,
-<<<<<<< HEAD
-                     const Range<ozz::math::Transform>& _transforms,
+                     const span<ozz::math::Transform>& _transforms,
                      bool _validate = true);
-=======
-                     const span<ozz::math::Transform>& _transforms);
->>>>>>> e8e03b67
 
 // Implement fixed rate keyframe time iteration. This utility purpose is to
 // ensure that sampling goes strictly from 0 to duration, and that period
